import pyvista as pv

from visualize.planners.a_star import AStarPlanner
from visualize.planners.dijkstra import DijkstraPlanner
from visualize.planners.log_mppi import LogMPPIPlanner
from visualize.planners.mppi import MPPIPlanner
from visualize.planners.planner import Planner
from visualize.planners.rrt import RRTPlanner
from visualize.planners.ssp import SSPPlanner
import os



class Visualizer:
    def __init__(self, mesh_file_path: str, planner: Planner):
        self.clicked_points = []
        self.mesh_file_path = mesh_file_path
        self.planner = planner
        self.visualize()

    def visualize(self):
        if not os.path.isfile(self.mesh_file_path):
            print(f"The specified file was not found: {self.mesh_file_path}")
            return
        pv_mesh = pv.read(self.mesh_file_path)
        # transformation_matrix = np.array([[1, 0, 0, 0],
        #                                   [0, 0, 1, 0],
        #                                   [0, 1, 0, 0],
        #                                   [0, 0, 0, 1]])
        # pv_mesh = pv_mesh.transform(transformation_matrix)
        pv_mesh.compute_normals(inplace=True,progress_bar=True,flip_normals=True,
    consistent_normals=True,
    auto_orient_normals=True,)
        pv_mesh["Elevation"] = pv_mesh.points[:, 2]
        plotter = pv.Plotter()

        plotter.add_mesh(pv_mesh, scalars="Elevation", cmap="terrain", color='lightblue', show_edges=True)
        plotter.add_axes(interactive=True)

        def callback(point, _):
            self.clicked_points.append(point)
            plotter.add_mesh(pv.PolyData(point), color='red', point_size=2)

            if len(self.clicked_points) == 2:
                start, goal = self.clicked_points
                print(f"Start:{start}{type(start)}-Goal:{goal}{type(goal)}")
                self.clicked_points.clear()
                self.planner.plan(start, goal, plotter, pv_mesh)

                plotter.add_points(start, color='red', point_size=5, label='Start Point')
                plotter.add_points(goal, color='green', point_size=5, label='Goal Point')

                plotter.add_legend()
                plotter.show()

        plotter.enable_point_picking(callback=callback, use_picker=True)
        plotter.show()


def run(example: str):
    if example == 'ssp':
        file_path = os.path.join(os.path.dirname(os.path.abspath(__file__)), "meshes", 'terrain_mesh.obj')
        visualizer = Visualizer(file_path, SSPPlanner())
        visualizer.visualize()
    elif example == 'mppi':
        file_path = os.path.join(os.path.dirname(os.path.abspath(__file__)), "meshes", 'terrain_mesh.obj')
        visualizer = Visualizer(file_path, MPPIPlanner())
        visualizer.visualize()
    elif example == 'log_mppi':
        file_path = os.path.join(os.path.dirname(os.path.abspath(__file__)), "meshes", 'terrain_mesh.obj')
        visualizer = Visualizer(file_path, LogMPPIPlanner())
        visualizer.visualize()
    elif example == 'dijkstra_planner':
        file_path = os.path.join(os.path.dirname(os.path.abspath(__file__)), "meshes", 'terrain_mesh.obj')
        visualizer = Visualizer(file_path, DijkstraPlanner())
        visualizer.visualize()
<<<<<<< HEAD
    elif example == 'rrt':
        file_path = os.path.join(os.path.dirname(os.path.abspath(__file__)), "meshes", 'terrain_mesh.obj')
        visualizer = Visualizer(file_path, RRTPlanner())
        visualizer.visualize()

=======
    elif example == 'astar_planner':
        file_path = os.path.join(os.path.dirname(os.path.abspath(__file__)), "meshes", 'terrain_mesh.obj')
        visualizer = Visualizer(file_path, AStarPlanner())
        visualizer.visualize()
>>>>>>> 9a50e60c
    else:
        print("Invalid example specified.")
        return


if __name__ == "__main__":
    run('rrt')<|MERGE_RESOLUTION|>--- conflicted
+++ resolved
@@ -74,18 +74,14 @@
         file_path = os.path.join(os.path.dirname(os.path.abspath(__file__)), "meshes", 'terrain_mesh.obj')
         visualizer = Visualizer(file_path, DijkstraPlanner())
         visualizer.visualize()
-<<<<<<< HEAD
     elif example == 'rrt':
         file_path = os.path.join(os.path.dirname(os.path.abspath(__file__)), "meshes", 'terrain_mesh.obj')
         visualizer = Visualizer(file_path, RRTPlanner())
         visualizer.visualize()
-
-=======
     elif example == 'astar_planner':
         file_path = os.path.join(os.path.dirname(os.path.abspath(__file__)), "meshes", 'terrain_mesh.obj')
         visualizer = Visualizer(file_path, AStarPlanner())
         visualizer.visualize()
->>>>>>> 9a50e60c
     else:
         print("Invalid example specified.")
         return
